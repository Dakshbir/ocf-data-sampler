[build-system]
requires = ["setuptools", "wheel"]
build-backend = "setuptools.build_meta"

[project]
name = "ocf_data_sampler"
version = "0.0.22"
license = { file = "LICENSE" }
readme = "README.md"
description = "Sample from weather data for renewable energy prediction"
authors = [
    {name = "James Fulton, Peter Dudfield, and the Open Climate Fix team"},
    {email = "info@openclimatefix.org"}
]

maintainers = [
    {name="Open Climate Fix Ltd"}
]

dependencies = [ # Migration from requirements.txt
<<<<<<< HEAD
    "torch<2.5.0",
=======
    "torch",
>>>>>>> 46a428e3
    "numpy",
    "pandas",
    "xarray",
    "zarr",
    "dask",
    "ocf_blosc2",
    "pvlib",
    "pydantic",
    "pyproj",
    "pathy",
    "pyaml_env",
    "pyresample"
]

keywords = [ # I've added some keywords, but please provide feedback if you'd like them changed!
    "weather data",
    "renewable energy prediction",
    "sample weather data"   
]

classifiers = [
    "License :: OSI Approved :: MIT License",
    "Programming Language :: Python :: 3.8", # Sourced from .readthedocs.yml (please advise if this is wrong!)
    "Operating System :: POSIX :: Linux", # Sourced from .github/workflows/workflows.yaml
]
requires-python = ">=3.8"

[project.optional-dependencies]
docs = [
    "mkdocs>=1.2",
    "mkdocs-material>=8.0"
]

[project.urls]
homepage = "https://github.com/openclimatefix"
repository = "https://github.com/openclimatefix/ocf-data-sampler"

[tool.setuptools]
packages = { find = {} } # Replaces the find_packages() in the setup.py
include-package-data = true

[tool.ruff]
line-length = 100
exclude = ["tests","data","scripts"]<|MERGE_RESOLUTION|>--- conflicted
+++ resolved
@@ -18,11 +18,7 @@
 ]
 
 dependencies = [ # Migration from requirements.txt
-<<<<<<< HEAD
     "torch<2.5.0",
-=======
-    "torch",
->>>>>>> 46a428e3
     "numpy",
     "pandas",
     "xarray",
